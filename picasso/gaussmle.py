--- conflicted
+++ resolved
@@ -417,23 +417,12 @@
         if _np.abs(old_x - theta[0]) < eps:
             if _np.abs(old_y - theta[1]) < eps:
                 if _np.abs(old_sx - theta[4]) < eps:
-<<<<<<< HEAD
                     if _np.abs(old_sy - theta[5]) < eps:
                         break
         old_x = theta[0]
         old_y = theta[1]
         old_sx = theta[4]
         old_sy = theta[5]
-=======
-                    if _np.abs(old_sy - theta[5] < eps):
-                        break
-        else:
-            old_x = theta[0]
-            old_y = theta[1]
-            old_sx = theta[4]
-            old_sy = theta[5]
->>>>>>> 1ec95d60
-
     thetas[index] = theta
     iterations[index] = kk
 
